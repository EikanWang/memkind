// SPDX-License-Identifier: BSD-2-Clause
/* Copyright (C) 2014 - 2020 Intel Corporation. */

#include <memkind/internal/memkind_hbw.h>
#include <memkind/internal/memkind_default.h>
#include <memkind/internal/memkind_hugetlb.h>
#include <memkind/internal/memkind_bitmask.h>
#include <memkind/internal/memkind_arena.h>
#include <memkind/internal/memkind_private.h>
#include <memkind/internal/memkind_log.h>
#include <memkind/internal/heap_manager.h>

#include <stdlib.h>
#include <stdio.h>
#include <unistd.h>
#include <limits.h>
#include <pthread.h>
#include <numa.h>
#include <numaif.h>
#include <errno.h>
#include <sys/types.h>
#include <sys/stat.h>
#include <utmpx.h>
#include <sched.h>
#include <stdint.h>
#include <assert.h>
#include "config.h"
#ifdef MEMKIND_HWLOC
#include <hwloc.h>

#define MEMKIND_HBW_THRESHOLD_DEFAULT (200 * 1024) // Default threshold is 200 GB/s
#endif

MEMKIND_EXPORT struct memkind_ops MEMKIND_HBW_OPS = {
    .create = memkind_arena_create,
    .destroy = memkind_default_destroy,
    .malloc = memkind_arena_malloc,
    .calloc = memkind_arena_calloc,
    .posix_memalign = memkind_arena_posix_memalign,
    .realloc = memkind_arena_realloc,
    .free = memkind_arena_free,
    .check_available = memkind_hbw_check_available,
    .mbind = memkind_default_mbind,
    .get_mmap_flags = memkind_default_get_mmap_flags,
    .get_mbind_mode = memkind_default_get_mbind_mode,
    .get_mbind_nodemask = memkind_hbw_get_mbind_nodemask,
    .get_arena = memkind_thread_get_arena,
    .init_once = memkind_hbw_init_once,
    .malloc_usable_size = memkind_default_malloc_usable_size,
    .finalize = memkind_arena_finalize,
    .get_stat = memkind_arena_get_kind_stat,
    .defrag_reallocate = memkind_arena_defrag_reallocate
};

MEMKIND_EXPORT struct memkind_ops MEMKIND_HBW_ALL_OPS = {
    .create = memkind_arena_create,
    .destroy = memkind_default_destroy,
    .malloc = memkind_arena_malloc,
    .calloc = memkind_arena_calloc,
    .posix_memalign = memkind_arena_posix_memalign,
    .realloc = memkind_arena_realloc,
    .free = memkind_arena_free,
    .check_available = memkind_hbw_check_available,
    .mbind = memkind_default_mbind,
    .get_mmap_flags = memkind_default_get_mmap_flags,
    .get_mbind_mode = memkind_default_get_mbind_mode,
    .get_mbind_nodemask = memkind_hbw_all_get_mbind_nodemask,
    .get_arena = memkind_thread_get_arena,
    .init_once = memkind_hbw_all_init_once,
    .malloc_usable_size = memkind_default_malloc_usable_size,
    .finalize = memkind_arena_finalize,
    .get_stat = memkind_arena_get_kind_stat,
    .defrag_reallocate = memkind_arena_defrag_reallocate
};

MEMKIND_EXPORT struct memkind_ops MEMKIND_HBW_HUGETLB_OPS = {
    .create = memkind_arena_create,
    .destroy = memkind_default_destroy,
    .malloc = memkind_arena_malloc,
    .calloc = memkind_arena_calloc,
    .posix_memalign = memkind_arena_posix_memalign,
    .realloc = memkind_arena_realloc,
    .free = memkind_arena_free,
    .check_available = memkind_hbw_hugetlb_check_available,
    .mbind = memkind_default_mbind,
    .get_mmap_flags = memkind_hugetlb_get_mmap_flags,
    .get_mbind_mode = memkind_default_get_mbind_mode,
    .get_mbind_nodemask = memkind_hbw_get_mbind_nodemask,
    .get_arena = memkind_thread_get_arena,
    .init_once = memkind_hbw_hugetlb_init_once,
    .malloc_usable_size = memkind_default_malloc_usable_size,
    .finalize = memkind_arena_finalize,
    .get_stat = memkind_arena_get_kind_stat,
    .defrag_reallocate = memkind_arena_defrag_reallocate
};

MEMKIND_EXPORT struct memkind_ops MEMKIND_HBW_ALL_HUGETLB_OPS = {
    .create = memkind_arena_create,
    .destroy = memkind_default_destroy,
    .malloc = memkind_arena_malloc,
    .calloc = memkind_arena_calloc,
    .posix_memalign = memkind_arena_posix_memalign,
    .realloc = memkind_arena_realloc,
    .free = memkind_arena_free,
    .check_available = memkind_hbw_hugetlb_check_available,
    .mbind = memkind_default_mbind,
    .get_mmap_flags = memkind_hugetlb_get_mmap_flags,
    .get_mbind_mode = memkind_default_get_mbind_mode,
    .get_mbind_nodemask = memkind_hbw_all_get_mbind_nodemask,
    .get_arena = memkind_thread_get_arena,
    .init_once = memkind_hbw_all_hugetlb_init_once,
    .malloc_usable_size = memkind_default_malloc_usable_size,
    .finalize = memkind_arena_finalize,
    .get_stat = memkind_arena_get_kind_stat,
    .defrag_reallocate = memkind_arena_defrag_reallocate
};

MEMKIND_EXPORT struct memkind_ops MEMKIND_HBW_PREFERRED_OPS = {
    .create = memkind_arena_create,
    .destroy = memkind_default_destroy,
    .malloc = memkind_arena_malloc,
    .calloc = memkind_arena_calloc,
    .posix_memalign = memkind_arena_posix_memalign,
    .realloc = memkind_arena_realloc,
    .free = memkind_arena_free,
    .check_available = memkind_hbw_check_available,
    .mbind = memkind_default_mbind,
    .get_mmap_flags = memkind_default_get_mmap_flags,
    .get_mbind_mode = memkind_preferred_get_mbind_mode,
    .get_mbind_nodemask = memkind_hbw_get_mbind_nodemask,
    .get_arena = memkind_thread_get_arena,
    .init_once = memkind_hbw_preferred_init_once,
    .malloc_usable_size = memkind_default_malloc_usable_size,
    .finalize = memkind_arena_finalize,
    .get_stat = memkind_arena_get_kind_stat,
    .defrag_reallocate = memkind_arena_defrag_reallocate
};

MEMKIND_EXPORT struct memkind_ops MEMKIND_HBW_PREFERRED_HUGETLB_OPS = {
    .create = memkind_arena_create,
    .destroy = memkind_default_destroy,
    .malloc = memkind_arena_malloc,
    .calloc = memkind_arena_calloc,
    .posix_memalign = memkind_arena_posix_memalign,
    .realloc = memkind_arena_realloc,
    .free = memkind_arena_free,
    .check_available = memkind_hbw_hugetlb_check_available,
    .mbind = memkind_default_mbind,
    .get_mmap_flags = memkind_hugetlb_get_mmap_flags,
    .get_mbind_mode = memkind_preferred_get_mbind_mode,
    .get_mbind_nodemask = memkind_hbw_get_mbind_nodemask,
    .get_arena = memkind_thread_get_arena,
    .init_once = memkind_hbw_preferred_hugetlb_init_once,
    .malloc_usable_size = memkind_default_malloc_usable_size,
    .finalize = memkind_arena_finalize,
    .get_stat = memkind_arena_get_kind_stat,
    .defrag_reallocate = memkind_arena_defrag_reallocate
};

MEMKIND_EXPORT struct memkind_ops MEMKIND_HBW_INTERLEAVE_OPS = {
    .create = memkind_arena_create,
    .destroy = memkind_default_destroy,
    .malloc = memkind_arena_malloc,
    .calloc = memkind_arena_calloc,
    .posix_memalign = memkind_arena_posix_memalign,
    .realloc = memkind_arena_realloc,
    .free = memkind_arena_free,
    .check_available = memkind_hbw_check_available,
    .mbind = memkind_default_mbind,
    .madvise = memkind_nohugepage_madvise,
    .get_mmap_flags = memkind_default_get_mmap_flags,
    .get_mbind_mode = memkind_interleave_get_mbind_mode,
    .get_mbind_nodemask = memkind_hbw_all_get_mbind_nodemask,
    .get_arena = memkind_thread_get_arena,
    .init_once = memkind_hbw_interleave_init_once,
    .malloc_usable_size = memkind_default_malloc_usable_size,
    .finalize = memkind_arena_finalize,
    .get_stat = memkind_arena_get_kind_stat,
    .defrag_reallocate = memkind_arena_defrag_reallocate
};

struct hbw_closest_numanode_t {
    int init_err;
    int num_cpu;
    void *closest_numanode;
};

static struct hbw_closest_numanode_t memkind_hbw_closest_numanode_g;
static pthread_once_t memkind_hbw_closest_numanode_once_g = PTHREAD_ONCE_INIT;

static void memkind_hbw_closest_numanode_init(void);

// This declaration is necessary, cause it's missing in headers from libnuma 2.0.8
extern unsigned int numa_bitmask_weight(const struct bitmask *bmp );

MEMKIND_EXPORT int memkind_hbw_check_available(struct memkind *kind)
{
    return kind->ops->get_mbind_nodemask(kind, NULL, 0);
}

MEMKIND_EXPORT int memkind_hbw_hugetlb_check_available(struct memkind *kind)
{
    int err = memkind_hbw_check_available(kind);
    if (!err) {
        err = memkind_hugetlb_check_available_2mb(kind);
    }
    return err;
}

MEMKIND_EXPORT int memkind_hbw_get_mbind_nodemask(struct memkind *kind,
                                                  unsigned long *nodemask,
                                                  unsigned long maxnode)
{
    struct hbw_closest_numanode_t *g = &memkind_hbw_closest_numanode_g;
    pthread_once(&memkind_hbw_closest_numanode_once_g,
                 memkind_hbw_closest_numanode_init);
    if (MEMKIND_LIKELY(!g->init_err)) {
        g->init_err = set_bitmask_for_current_closest_numanode(nodemask, maxnode,
                                                               g->closest_numanode, g->num_cpu);
    }
    return g->init_err;
}

MEMKIND_EXPORT int memkind_hbw_all_get_mbind_nodemask(struct memkind *kind,
                                                      unsigned long *nodemask,
                                                      unsigned long maxnode)
{
    struct hbw_closest_numanode_t *g = &memkind_hbw_closest_numanode_g;
    pthread_once(&memkind_hbw_closest_numanode_once_g,
                 memkind_hbw_closest_numanode_init);

    if (MEMKIND_LIKELY(!g->init_err)) {
        set_bitmask_for_all_closest_numanodes(nodemask, maxnode, g->closest_numanode,
                                              g->num_cpu);
    }
    return g->init_err;
}

typedef struct registers_t {
    uint32_t eax;
    uint32_t ebx;
    uint32_t ecx;
    uint32_t edx;
} registers_t;

inline static void cpuid_asm(int leaf, int subleaf, registers_t *registers)
{
#ifdef __x86_64__
    asm volatile("cpuid":"=a"(registers->eax),
                 "=b"(registers->ebx),
                 "=c"(registers->ecx),
                 "=d"(registers->edx):"0"(leaf), "2"(subleaf));
#else
    // Non-x86 can't possibly be Knight's Landing nor Knight's Mill.
    registers->eax = 0;
#endif
}

#define CPUID_MODEL_SHIFT       (4)
#define CPUID_MODEL_MASK        (0xf)
#define CPUID_EXT_MODEL_MASK    (0xf)
#define CPUID_EXT_MODEL_SHIFT   (16)
#define CPUID_FAMILY_MASK       (0xf)
#define CPUID_FAMILY_SHIFT      (8)
#define CPU_MODEL_KNL           (0x57)
#define CPU_MODEL_KNM           (0x85)
#define CPU_FAMILY_INTEL        (0x06)

typedef struct {
    uint32_t model;
    uint32_t family;
} cpu_model_data_t;

static cpu_model_data_t get_cpu_model_data()
{
    registers_t registers;
    cpuid_asm(1, 0, &registers);
    uint32_t model = (registers.eax >> CPUID_MODEL_SHIFT) & CPUID_MODEL_MASK;
    uint32_t model_ext = (registers.eax >> CPUID_EXT_MODEL_SHIFT) &
                         CPUID_EXT_MODEL_MASK;

    cpu_model_data_t data;
    data.model = model | (model_ext << 4);
    data.family = (registers.eax >> CPUID_FAMILY_SHIFT) & CPUID_FAMILY_MASK;
    return data;
}

static bool is_hbm_legacy_supported(cpu_model_data_t cpu)
{
    return cpu.family == CPU_FAMILY_INTEL &&
           (cpu.model == CPU_MODEL_KNL || cpu.model == CPU_MODEL_KNM);
}

static int get_legacy_hbw_nodes_mask(struct bitmask **hbw_node_mask)
{
    struct bitmask *node_cpumask;
    int i;
    cpu_model_data_t cpu = get_cpu_model_data();
    if(!is_hbm_supported(cpu)) {
        log_err("High Bandwidth Memory is not supported by this CPU.");
        return MEMKIND_ERROR_UNAVAILABLE;
    }

    // Check if NUMA configuration is supported.
    int nodes_num = numa_num_configured_nodes();
    if(nodes_num != 2 && nodes_num != 4 && nodes_num != 8) {
        log_err("High Bandwidth Memory is not supported by this NUMA configuration.");
        return MEMKIND_ERROR_UNAVAILABLE;
    }

    node_cpumask = numa_allocate_cpumask();
    if (!node_cpumask) {
        log_err("numa_allocate_cpumask() failed.");
        return MEMKIND_ERROR_UNAVAILABLE;
    }
    *hbw_node_mask = numa_bitmask_alloc(nodes_num);
    if (*hbw_node_mask == NULL) {
        log_err("numa_bitmask_alloc() failed.");
        numa_bitmask_free(node_cpumask);
        return MEMKIND_ERROR_UNAVAILABLE;
    }
    assert(node_cpumask->size >= nodes_num);
    for(i=0; i<nodes_num; ++i) {
        numa_node_to_cpus(i, node_cpumask);
        if(numa_bitmask_weight(node_cpumask) == 0) {
            //NUMA nodes without CPU are HBW nodes.
            numa_bitmask_setbit(*hbw_node_mask, i);
        }
    }

    if(2*numa_bitmask_weight(*hbw_node_mask) == nodes_num) {
        numa_bitmask_free(node_cpumask);
        log_info("Detected High Bandwidth Memory.");
        return MEMKIND_SUCCESS;
    }

    numa_bitmask_free(*hbw_node_mask);
    return MEMKIND_ERROR_UNAVAILABLE;
}

<<<<<<< HEAD
static int get_high_bandwidth_nodes_hmat(struct bitmask *hbw_node_mask)
{
#ifdef MEMKIND_HWLOC
    const char *hbw_threshold_env = memkind_get_env("MEMKIND_HBW_THRESHOLD");
    size_t hbw_threshold;
    int err;
    hwloc_topology_t topology;
    hwloc_obj_t init_node = NULL;

    if (hbw_threshold_env) {
        log_info("Environment variable MEMKIND_HBW_THRESHOLD detected: %s.",
                 hbw_threshold_env);
        int ret = sscanf(hbw_threshold_env, "%zud", &hbw_threshold);
        if (ret == 0) {
            log_err("Environment variable MEMKIND_HBW_THRESHOLD is invalid value.");
            return MEMKIND_ERROR_ENVIRON;
        }
    } else {
        hbw_threshold = MEMKIND_HBW_THRESHOLD_DEFAULT;
    }

    err = hwloc_topology_init(&topology);
    if (err) {
        log_err("hwloc initialize failed");
        return MEMKIND_ERROR_UNAVAILABLE;
    }

    err = hwloc_topology_load(topology);
    if (err) {
        log_err("hwloc topology load failed");
        hwloc_topology_destroy(topology);
        return MEMKIND_ERROR_UNAVAILABLE;
    }

    struct bitmask *node_cpus = numa_allocate_cpumask();
    while ((init_node = hwloc_get_next_obj_by_type(topology, HWLOC_OBJ_NUMANODE,
                                                   init_node)) != NULL) {
        struct hwloc_location initiator;
        hwloc_obj_t target = NULL;

        numa_node_to_cpus(init_node->os_index, node_cpus);
        if (numa_bitmask_weight(node_cpus) == 0) {
            log_info("Node skipped %d - no CPU detected in initiator Node.",
                     init_node->os_index);
            continue;
        }

        initiator.type = HWLOC_LOCATION_TYPE_CPUSET;
        initiator.location.cpuset = init_node->cpuset;

        while ((target = hwloc_get_next_obj_by_type(topology, HWLOC_OBJ_NUMANODE,
                                                    target)) != NULL) {
            hwloc_uint64_t bandwidth;
            err = hwloc_memattr_get_value(topology, HWLOC_MEMATTR_ID_BANDWIDTH, target,
                                          &initiator, 0, &bandwidth);
            if (err) {
                log_info("Node skipped - cannot read initiator Node %d and target Node %d.",
                         init_node->os_index, target->os_index);
                continue;
            }

            if (bandwidth >= hbw_threshold) {
                numa_bitmask_setbit(hbw_node_mask, target->os_index);
            }
        }
=======
static int memkind_hbw_get_nodemask(struct bitmask **bm)
{
    char *nodes_env = memkind_get_env("MEMKIND_HBW_NODES");
    if (nodes_env) {
        return memkind_env_get_nodemask(nodes_env, bm);
    } else {
        return get_legacy_hbw_nodes_mask(bm);
>>>>>>> 769c07c4
    }

    numa_bitmask_free(node_cpus);
    hwloc_topology_destroy(topology);
    if (numa_bitmask_weight(hbw_node_mask) == 0) {
        return MEMKIND_ERROR_UNAVAILABLE;
    }

    return 0;
#else
    log_err("High Bandwidth NUMA nodes cannot be automatically detected.");
    return MEMKIND_ERROR_OPERATION_FAILED;
#endif
}

///This function tries to fill bandwidth array based on knowledge about known CPU models
static int fill_bandwidth_values_heuristically(int *bandwidth)
{
    int ret;
    cpu_model_data_t cpu = get_cpu_model_data();

    if(is_hbm_legacy_supported(cpu)) {
        ret = bandwidth_fill(bandwidth, get_high_bandwidth_nodes);
    } else {
        ret = bandwidth_fill(bandwidth, get_high_bandwidth_nodes_hmat);
    }

    if(ret != 0) {
        return MEMKIND_ERROR_UNAVAILABLE;
    }

    log_info("Detected High Bandwidth Memory.");
    return ret;
}

static void memkind_hbw_closest_numanode_init(void)
{
    struct hbw_closest_numanode_t *g = &memkind_hbw_closest_numanode_g;
    g->num_cpu = numa_num_configured_cpus();
    g->closest_numanode = NULL;
    g->init_err = set_closest_numanode(memkind_hbw_get_nodemask,
                                       &g->closest_numanode, g->num_cpu, true);
}

MEMKIND_EXPORT void memkind_hbw_init_once(void)
{
    memkind_init(MEMKIND_HBW, true);
}

MEMKIND_EXPORT void memkind_hbw_all_init_once(void)
{
    memkind_init(MEMKIND_HBW_ALL, true);
}

MEMKIND_EXPORT void memkind_hbw_hugetlb_init_once(void)
{
    memkind_init(MEMKIND_HBW_HUGETLB, true);
}

MEMKIND_EXPORT void memkind_hbw_all_hugetlb_init_once(void)
{
    memkind_init(MEMKIND_HBW_ALL_HUGETLB, true);
}

MEMKIND_EXPORT void memkind_hbw_preferred_init_once(void)
{
    memkind_init(MEMKIND_HBW_PREFERRED, true);
}

MEMKIND_EXPORT void memkind_hbw_preferred_hugetlb_init_once(void)
{
    memkind_init(MEMKIND_HBW_PREFERRED_HUGETLB, true);
}

MEMKIND_EXPORT void memkind_hbw_interleave_init_once(void)
{
    memkind_init(MEMKIND_HBW_INTERLEAVE, true);
}<|MERGE_RESOLUTION|>--- conflicted
+++ resolved
@@ -271,7 +271,7 @@
     uint32_t family;
 } cpu_model_data_t;
 
-static cpu_model_data_t get_cpu_model_data()
+static cpu_model_data_t get_cpu_model_data(void)
 {
     registers_t registers;
     cpuid_asm(1, 0, &registers);
@@ -295,11 +295,6 @@
 {
     struct bitmask *node_cpumask;
     int i;
-    cpu_model_data_t cpu = get_cpu_model_data();
-    if(!is_hbm_supported(cpu)) {
-        log_err("High Bandwidth Memory is not supported by this CPU.");
-        return MEMKIND_ERROR_UNAVAILABLE;
-    }
 
     // Check if NUMA configuration is supported.
     int nodes_num = numa_num_configured_nodes();
@@ -338,8 +333,7 @@
     return MEMKIND_ERROR_UNAVAILABLE;
 }
 
-<<<<<<< HEAD
-static int get_high_bandwidth_nodes_hmat(struct bitmask *hbw_node_mask)
+static int get_hmat_hbw_nodes_mask(struct bitmask **hbw_node_mask)
 {
 #ifdef MEMKIND_HWLOC
     const char *hbw_threshold_env = memkind_get_env("MEMKIND_HBW_THRESHOLD");
@@ -348,12 +342,21 @@
     hwloc_topology_t topology;
     hwloc_obj_t init_node = NULL;
 
+    // NUMA Nodes could be not in arithmetic progression
+    int nodes_num = numa_max_node() + 1;
+    *hbw_node_mask = numa_bitmask_alloc(nodes_num);
+    if (*hbw_node_mask == NULL) {
+        log_err("numa_bitmask_alloc() failed.");
+        return MEMKIND_ERROR_UNAVAILABLE;
+    }
+
     if (hbw_threshold_env) {
         log_info("Environment variable MEMKIND_HBW_THRESHOLD detected: %s.",
                  hbw_threshold_env);
         int ret = sscanf(hbw_threshold_env, "%zud", &hbw_threshold);
         if (ret == 0) {
             log_err("Environment variable MEMKIND_HBW_THRESHOLD is invalid value.");
+            numa_bitmask_free(*hbw_node_mask);
             return MEMKIND_ERROR_ENVIRON;
         }
     } else {
@@ -362,12 +365,14 @@
 
     err = hwloc_topology_init(&topology);
     if (err) {
+        numa_bitmask_free(*hbw_node_mask);
         log_err("hwloc initialize failed");
         return MEMKIND_ERROR_UNAVAILABLE;
     }
 
     err = hwloc_topology_load(topology);
     if (err) {
+        numa_bitmask_free(*hbw_node_mask);
         log_err("hwloc topology load failed");
         hwloc_topology_destroy(topology);
         return MEMKIND_ERROR_UNAVAILABLE;
@@ -404,48 +409,35 @@
                 numa_bitmask_setbit(hbw_node_mask, target->os_index);
             }
         }
-=======
+    }
+
+    numa_bitmask_free(node_cpus);
+    hwloc_topology_destroy(topology);
+    if (numa_bitmask_weight(*hbw_node_mask) == 0) {
+        numa_bitmask_free(*hbw_node_mask);
+        return MEMKIND_ERROR_UNAVAILABLE;
+    }
+
+    return MEMKIND_SUCCESS;
+#else
+    log_err("High Bandwidth NUMA nodes cannot be automatically detected.");
+    return MEMKIND_ERROR_OPERATION_FAILED;
+#endif
+}
+
 static int memkind_hbw_get_nodemask(struct bitmask **bm)
 {
     char *nodes_env = memkind_get_env("MEMKIND_HBW_NODES");
     if (nodes_env) {
         return memkind_env_get_nodemask(nodes_env, bm);
     } else {
-        return get_legacy_hbw_nodes_mask(bm);
->>>>>>> 769c07c4
-    }
-
-    numa_bitmask_free(node_cpus);
-    hwloc_topology_destroy(topology);
-    if (numa_bitmask_weight(hbw_node_mask) == 0) {
-        return MEMKIND_ERROR_UNAVAILABLE;
-    }
-
-    return 0;
-#else
-    log_err("High Bandwidth NUMA nodes cannot be automatically detected.");
-    return MEMKIND_ERROR_OPERATION_FAILED;
-#endif
-}
-
-///This function tries to fill bandwidth array based on knowledge about known CPU models
-static int fill_bandwidth_values_heuristically(int *bandwidth)
-{
-    int ret;
-    cpu_model_data_t cpu = get_cpu_model_data();
-
-    if(is_hbm_legacy_supported(cpu)) {
-        ret = bandwidth_fill(bandwidth, get_high_bandwidth_nodes);
-    } else {
-        ret = bandwidth_fill(bandwidth, get_high_bandwidth_nodes_hmat);
-    }
-
-    if(ret != 0) {
-        return MEMKIND_ERROR_UNAVAILABLE;
-    }
-
-    log_info("Detected High Bandwidth Memory.");
-    return ret;
+        cpu_model_data_t cpu = get_cpu_model_data();
+        if(is_hbm_legacy_supported(cpu)) {
+            return get_legacy_hbw_nodes_mask(bm);
+        } else {
+            return get_hmat_hbw_nodes_mask(bm);
+        }
+    }
 }
 
 static void memkind_hbw_closest_numanode_init(void)
