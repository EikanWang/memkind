--- conflicted
+++ resolved
@@ -43,12 +43,8 @@
     .malloc_usable_size = memkind_default_malloc_usable_size,
     .finalize = memkind_arena_finalize,
     .get_stat = memkind_arena_get_kind_stat,
-<<<<<<< HEAD
-    .defrag_reallocate = memkind_arena_defrag_reallocate};
-=======
-    .defrag_reallocate = memkind_arena_defrag_reallocate,
-};
->>>>>>> 046db28d
+    .defrag_reallocate = memkind_arena_defrag_reallocate,
+};
 
 MEMKIND_EXPORT struct memkind_ops MEMKIND_HBW_ALL_OPS = {
     .create = memkind_arena_create,
@@ -68,12 +64,8 @@
     .malloc_usable_size = memkind_default_malloc_usable_size,
     .finalize = memkind_arena_finalize,
     .get_stat = memkind_arena_get_kind_stat,
-<<<<<<< HEAD
-    .defrag_reallocate = memkind_arena_defrag_reallocate};
-=======
-    .defrag_reallocate = memkind_arena_defrag_reallocate,
-};
->>>>>>> 046db28d
+    .defrag_reallocate = memkind_arena_defrag_reallocate,
+};
 
 MEMKIND_EXPORT struct memkind_ops MEMKIND_HBW_HUGETLB_OPS = {
     .create = memkind_arena_create,
@@ -93,12 +85,8 @@
     .malloc_usable_size = memkind_default_malloc_usable_size,
     .finalize = memkind_arena_finalize,
     .get_stat = memkind_arena_get_kind_stat,
-<<<<<<< HEAD
-    .defrag_reallocate = memkind_arena_defrag_reallocate};
-=======
-    .defrag_reallocate = memkind_arena_defrag_reallocate,
-};
->>>>>>> 046db28d
+    .defrag_reallocate = memkind_arena_defrag_reallocate,
+};
 
 MEMKIND_EXPORT struct memkind_ops MEMKIND_HBW_ALL_HUGETLB_OPS = {
     .create = memkind_arena_create,
@@ -118,12 +106,8 @@
     .malloc_usable_size = memkind_default_malloc_usable_size,
     .finalize = memkind_arena_finalize,
     .get_stat = memkind_arena_get_kind_stat,
-<<<<<<< HEAD
-    .defrag_reallocate = memkind_arena_defrag_reallocate};
-=======
-    .defrag_reallocate = memkind_arena_defrag_reallocate,
-};
->>>>>>> 046db28d
+    .defrag_reallocate = memkind_arena_defrag_reallocate,
+};
 
 MEMKIND_EXPORT struct memkind_ops MEMKIND_HBW_PREFERRED_OPS = {
     .create = memkind_arena_create,
@@ -143,12 +127,8 @@
     .malloc_usable_size = memkind_default_malloc_usable_size,
     .finalize = memkind_arena_finalize,
     .get_stat = memkind_arena_get_kind_stat,
-<<<<<<< HEAD
-    .defrag_reallocate = memkind_arena_defrag_reallocate};
-=======
-    .defrag_reallocate = memkind_arena_defrag_reallocate,
-};
->>>>>>> 046db28d
+    .defrag_reallocate = memkind_arena_defrag_reallocate,
+};
 
 MEMKIND_EXPORT struct memkind_ops MEMKIND_HBW_PREFERRED_HUGETLB_OPS = {
     .create = memkind_arena_create,
@@ -168,12 +148,8 @@
     .malloc_usable_size = memkind_default_malloc_usable_size,
     .finalize = memkind_arena_finalize,
     .get_stat = memkind_arena_get_kind_stat,
-<<<<<<< HEAD
-    .defrag_reallocate = memkind_arena_defrag_reallocate};
-=======
-    .defrag_reallocate = memkind_arena_defrag_reallocate,
-};
->>>>>>> 046db28d
+    .defrag_reallocate = memkind_arena_defrag_reallocate,
+};
 
 MEMKIND_EXPORT struct memkind_ops MEMKIND_HBW_INTERLEAVE_OPS = {
     .create = memkind_arena_create,
@@ -194,12 +170,8 @@
     .malloc_usable_size = memkind_default_malloc_usable_size,
     .finalize = memkind_arena_finalize,
     .get_stat = memkind_arena_get_kind_stat,
-<<<<<<< HEAD
-    .defrag_reallocate = memkind_arena_defrag_reallocate};
-=======
-    .defrag_reallocate = memkind_arena_defrag_reallocate,
-};
->>>>>>> 046db28d
+    .defrag_reallocate = memkind_arena_defrag_reallocate,
+};
 
 struct hbw_numanode_t {
     int init_err;
