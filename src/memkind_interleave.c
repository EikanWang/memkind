--- conflicted
+++ resolved
@@ -24,12 +24,8 @@
     .malloc_usable_size = memkind_default_malloc_usable_size,
     .finalize = memkind_arena_finalize,
     .get_stat = memkind_arena_get_kind_stat,
-<<<<<<< HEAD
-    .defrag_reallocate = memkind_arena_defrag_reallocate};
-=======
     .defrag_reallocate = memkind_arena_defrag_reallocate,
 };
->>>>>>> 046db28d
 
 MEMKIND_EXPORT void memkind_interleave_init_once(void)
 {
