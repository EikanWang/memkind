// SPDX-License-Identifier: BSD-2-Clause
/* Copyright (C) 2017 - 2021 Intel Corporation. */

#include <memkind.h>
#include <memkind/internal/heap_manager.h>
#include <memkind/internal/memkind_arena.h>
#include <memkind/internal/memkind_default.h>

#include <numa.h>

static struct bitmask *regular_nodes_mask = NULL;

static void regular_nodes_init(void)
{
    unsigned i;
    unsigned nodes_num = (unsigned)numa_num_configured_nodes();
    struct bitmask *node_cpus = numa_allocate_cpumask();

    regular_nodes_mask = numa_allocate_nodemask();

    for (i = 0; i < nodes_num; i++) {
        numa_node_to_cpus(i, node_cpus);
        if (numa_bitmask_weight(node_cpus))
            numa_bitmask_setbit(regular_nodes_mask, i);
    }
    numa_bitmask_free(node_cpus);
}

static void memkind_regular_init_once(void)
{
    regular_nodes_init();
    memkind_init(MEMKIND_REGULAR, true);
}

static int memkind_regular_check_available(struct memkind *kind)
{
    /* init_once method is called in memkind_malloc function
     * when memkind malloc is not called this function will fail.
     * Call pthread_once to be sure that situation mentioned
     * above will never happen */
    pthread_once(&kind->init_once, kind->ops->init_once);
    return regular_nodes_mask != NULL ? MEMKIND_SUCCESS
                                      : MEMKIND_ERROR_UNAVAILABLE;
}

MEMKIND_EXPORT int memkind_regular_all_get_mbind_nodemask(
    struct memkind *kind, unsigned long *nodemask, unsigned long maxnode)
{
    struct bitmask nodemask_bm = {maxnode, nodemask};

    if (!regular_nodes_mask) {
        return MEMKIND_ERROR_UNAVAILABLE;
    }

    copy_bitmask_to_bitmask(regular_nodes_mask, &nodemask_bm);
    return MEMKIND_SUCCESS;
}

static int memkind_regular_finalize(memkind_t kind)
{
    if (regular_nodes_mask)
        numa_bitmask_free(regular_nodes_mask);

    return memkind_arena_finalize(kind);
}

MEMKIND_EXPORT struct memkind_ops MEMKIND_REGULAR_OPS = {
    .create = memkind_arena_create,
    .destroy = memkind_default_destroy,
    .malloc = memkind_arena_malloc,
    .calloc = memkind_arena_calloc,
    .posix_memalign = memkind_arena_posix_memalign,
    .realloc = memkind_arena_realloc,
    .free = memkind_arena_free,
    .check_available = memkind_regular_check_available,
    .mbind = memkind_default_mbind,
    .get_mmap_flags = memkind_default_get_mmap_flags,
    .get_mbind_mode = memkind_default_get_mbind_mode,
    .get_mbind_nodemask = memkind_regular_all_get_mbind_nodemask,
    .get_arena = memkind_thread_get_arena,
    .init_once = memkind_regular_init_once,
    .malloc_usable_size = memkind_default_malloc_usable_size,
    .finalize = memkind_regular_finalize,
    .get_stat = memkind_arena_get_kind_stat,
<<<<<<< HEAD
    .defrag_reallocate = memkind_arena_defrag_reallocate};
=======
    .defrag_reallocate = memkind_arena_defrag_reallocate,
};
>>>>>>> 046db28d
<|MERGE_RESOLUTION|>--- conflicted
+++ resolved
@@ -82,9 +82,5 @@
     .malloc_usable_size = memkind_default_malloc_usable_size,
     .finalize = memkind_regular_finalize,
     .get_stat = memkind_arena_get_kind_stat,
-<<<<<<< HEAD
-    .defrag_reallocate = memkind_arena_defrag_reallocate};
-=======
     .defrag_reallocate = memkind_arena_defrag_reallocate,
-};
->>>>>>> 046db28d
+};