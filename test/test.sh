--- conflicted
+++ resolved
@@ -10,13 +10,8 @@
 
 # Gtest binaries executed by Berta
 # TODO add allocator_perf_tool_tests binary to independent sh script
-<<<<<<< HEAD
 GTEST_BINARIES=(all_tests decorator_test gb_page_tests_bind_policy \
-                memkind_stat_test defrag_reallocate memkind_highcapacity_test)
-=======
-GTEST_BINARIES=(all_tests decorator_test gb_page_tests_bind_policy memkind_stat_test defrag_reallocate
-                background_threads_test)
->>>>>>> b9064634
+                memkind_stat_test defrag_reallocate background_threads_test memkind_highcapacity_test)
 
 # Pytest files executed by Berta
 PYTEST_FILES=(hbw_detection_test.py autohbw_test.py trace_mechanism_test.py)
