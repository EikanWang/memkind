#
#  Copyright (C) 2014 Intel Corporation.
#  All rights reserved.
#
#  Redistribution and use in source and binary forms, with or without
#  modification, are permitted provided that the following conditions are met:
#  1. Redistributions of source code must retain the above copyright notice(s),
#     this list of conditions and the following disclaimer.
#  2. Redistributions in binary form must reproduce the above copyright notice(s),
#     this list of conditions and the following disclaimer in the documentation
#     and/or other materials provided with the distribution.
#
#  THIS SOFTWARE IS PROVIDED BY THE COPYRIGHT HOLDER(S) ``AS IS'' AND ANY EXPRESS
#  OR IMPLIED WARRANTIES, INCLUDING, BUT NOT LIMITED TO, THE IMPLIED WARRANTIES OF
#  MERCHANTABILITY AND FITNESS FOR A PARTICULAR PURPOSE ARE DISCLAIMED.  IN NO
#  EVENT SHALL THE COPYRIGHT HOLDER(S) BE LIABLE FOR ANY DIRECT, INDIRECT,
#  INCIDENTAL, SPECIAL, EXEMPLARY, OR CONSEQUENTIAL DAMAGES (INCLUDING, BUT NOT
#  LIMITED TO, PROCUREMENT OF SUBSTITUTE GOODS OR SERVICES; LOSS OF USE, DATA, OR
#  PROFITS; OR BUSINESS INTERRUPTION) HOWEVER CAUSED AND ON ANY THEORY OF
#  LIABILITY, WHETHER IN CONTRACT, STRICT LIABILITY, OR TORT (INCLUDING NEGLIGENCE
#  OR OTHERWISE) ARISING IN ANY WAY OUT OF THE USE OF THIS SOFTWARE, EVEN IF
#  ADVISED OF THE POSSIBILITY OF SUCH DAMAGE.
#

AM_CPPFLAGS += -I$(googletest)/include

check_PROGRAMS += test/all_tests \
                  test/schedcpu_test \
                  test/mallocerr_test \
                  test/pmtterr_test \
                  test/mallctlerr_test \
                  test/environerr_test \
                  test/tieddisterr_test \
                  # end

TESTS += test/check.sh

test_all_tests_LDADD = libgtest.a libmemkind.la
test_schedcpu_test_LDADD = libgtest.a libmemkind.la
test_mallocerr_test_LDADD = libgtest.a libmemkind.la
test_mallctlerr_test_LDADD = libgtest.a libmemkind.la
test_pmtterr_test_LDADD = libgtest.a libmemkind.la
test_environerr_test_LDADD = libgtest.a libmemkind.la
test_tieddisterr_test_LDADD = libgtest.a libmemkind.la

test_all_tests_SOURCES = test/common.h \
                         test/bat_tests.cpp \
                         test/gb_page_tests.cpp \
                         test/trial_generator.cpp \
                         test/check.cpp \
                         test/main.cpp \
                         test/multithreaded_tests.cpp \
                         test/trial_generator.h \
                         test/check.h \
                         test/extended_tests.cpp \
                         test/negative_tests.cpp \
<<<<<<< HEAD
                         test/error_message_tests.cpp \
                         test/partition_tests.cpp \
                         test/get_size_tests.cpp \
                         test/create_tests.cpp \
                         test/create_tests_helper.c \
=======
                         test/memkind_default_tests.cpp \
>>>>>>> 7221757d
                         # end

test_schedcpu_test_SOURCES = test/main.cpp test/sched_cpu_test.cpp
test_mallocerr_test_SOURCES = test/main.cpp test/malloc_err_test.cpp
test_mallctlerr_test_SOURCES = test/main.cpp test/mallctl_err_test.cpp
test_pmtterr_test_SOURCES = test/main.cpp test/pmtt_err_test.cpp
test_environerr_test_SOURCES = test/main.cpp test/environ_err_test.cpp
test_tieddisterr_test_SOURCES = test/main.cpp test/tied_dist_test.cpp

# Examples as tests
check_PROGRAMS += test/hello_memkind \
                  test/hello_hbw \
                  test/filter_memkind \
                  test/stream \
                  test/stream_memkind \
                  test/new_kind \
                  test/gb_realloc \
                  # end

test_hello_memkind_LDADD = libmemkind.la
test_hello_hbw_LDADD = libmemkind.la
test_filter_memkind_LDADD = libmemkind.la
test_stream_LDADD = libmemkind.la
test_stream_memkind_LDADD = libmemkind.la
test_new_kind_LDADD = libmemkind.la
test_gb_realloc_LDADD = libmemkind.la

test_hello_memkind_SOURCES = examples/hello_memkind_example.c
test_hello_hbw_SOURCES = examples/hello_hbw_example.c
test_filter_memkind_SOURCES = examples/filter_example.c
test_stream_SOURCES = examples/stream_example.c
test_stream_memkind_SOURCES = examples/stream_example.c
test_new_kind_SOURCES = examples/new_kind_example.c
test_gb_realloc_SOURCES = examples/gb_realloc_example.c

test_stream_memkind_CPPFLAGS = $(AM_CPPFLAGS) $(CPPFLAGS) -DENABLE_DYNAMIC_ALLOC


# All of the non-standard requirements for testing (gtest and mock .so)
.PHONY: test clean-local-gtest clean-local-mock

test: check-am

check-am: libgtest.a test/libsched.so test/libnumadist.so test/libmalloc.so test/libmallctl.so test/libfopen.so

clean-local: clean-local-gtest clean-local-mock

googletest_version = 1.7.0
googletest = gtest-$(googletest_version)
googletest_archive = $(googletest).zip
googletest_sha1 = f85f6d2481e2c6c4a18539e391aa4ea8ab0394af

$(googletest_archive):
	wget http://googletest.googlecode.com/files/$(googletest_archive)
	if [ $$(sha1sum $(googletest_archive) | awk '{print $$1}') != $(googletest_sha1) ]; then exit -1; fi

$(googletest)/VERSION: $(googletest_archive)
	rm -rf $(googletest)
	unzip $(googletest_archive)
	echo $(googletest_version) > $(googletest)/VERSION

libgtest.a: $(googletest)/VERSION
	$(CXX) $(CXXFLAGS) -isystem $(googletest)/include -I$(googletest) -pthread \
	      -c $(googletest)/src/gtest-all.cc
	ar -rv libgtest.a gtest-all.o

clean-local-gtest:
	rm -rf libgtest.a $(googletest)

# shared libraries to enable mocks using LD_PRELOAD
test/libsched.so: test/sched_mock.c
	$(CC) $(CFLAGS) $(CPPFLAGS) -fPIC -shared $^ -o $@
test/libnumadist.so: test/numadist_mock.c
	$(CC) $(CFLAGS) $(CPPFLAGS) -fPIC -shared $^ -o $@
test/libmalloc.so: test/jemalloc_mock.c
	$(CC) $(CFLAGS) $(CPPFLAGS) -fPIC -shared $^ -o $@
test/libmallctl.so: test/mallctl_mock.c
	$(CC) $(CFLAGS) $(CPPFLAGS) -fPIC -shared $^ -o $@
test/libfopen.so: test/fopen_mock.c
	$(CC) $(CFLAGS) $(CPPFLAGS) -fPIC -shared $^ -o $@

clean-local-mock:
	rm -f test/*.so<|MERGE_RESOLUTION|>--- conflicted
+++ resolved
@@ -54,15 +54,13 @@
                          test/check.h \
                          test/extended_tests.cpp \
                          test/negative_tests.cpp \
-<<<<<<< HEAD
                          test/error_message_tests.cpp \
                          test/partition_tests.cpp \
                          test/get_size_tests.cpp \
                          test/create_tests.cpp \
                          test/create_tests_helper.c \
-=======
                          test/memkind_default_tests.cpp \
->>>>>>> 7221757d
+
                          # end
 
 test_schedcpu_test_SOURCES = test/main.cpp test/sched_cpu_test.cpp
